--- conflicted
+++ resolved
@@ -1,10 +1,6 @@
 /*!
 * Multiplex.js - Comprehensive data-structure and LINQ library for JavaScript.
-<<<<<<< HEAD
-* Version 3.0.0 (July 03, 2017)
-=======
-* Version 3.0.0 (July 09, 2017)
->>>>>>> cc00853e
+* Version 3.0.0 (July 21, 2017)
 
 * Created and maintained by Kamyar Nazeri <Kamyar.Nazeri@yahoo.com>
 * Licensed under MIT License
